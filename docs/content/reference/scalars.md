---
linkTitle: Scalars
title: Mapping GraphQL scalar types to Go types
description: Mapping GraphQL scalar types to Go types
menu: { main: { parent: "reference" } }
---

## Built-in helpers

<<<<<<< HEAD
gqlgen ships with some built-in helpers for common custom scalar use-cases, `Time`, `Any`, `Upload` and `Map`.  Adding any of these to a schema will automatically add the marshalling behaviour to Go types.
=======
gqlgen ships with three built-in helpers for common custom scalar use-cases, `Time`, `Any`, `Upload` and `Map`. Adding any of these to a schema will automatically add the marshalling behaviour to Go types.
>>>>>>> 1172128c

### Time

```graphql
scalar Time
```

Maps a `Time` GraphQL scalar to a Go `time.Time` struct.

### Map

```graphql
scalar Map
```

Maps an arbitrary GraphQL value to a `map[string]interface{}` Go type.

### Upload

```graphql
scalar Upload
```

Maps a `Upload` GraphQL scalar to a `graphql.Upload` struct, defined as follows:

```go
type Upload struct {
	File     io.Reader
	Filename string
	Size     int64
}
```

### Any

```graphql
scalar Any
```

Maps an arbitrary GraphQL value to a `interface{}` Go type.

## Custom scalars with user defined types

For user defined types you can implement the graphql.Marshaler and graphql.Unmarshaler interfaces and they will be called.

```go
package mypkg

import (
	"fmt"
	"io"
	"strings"
)

type YesNo bool

// UnmarshalGQL implements the graphql.Unmarshaler interface
func (y *YesNo) UnmarshalGQL(v interface{}) error {
	yes, ok := v.(string)
	if !ok {
		return fmt.Errorf("points must be strings")
	}

	if yes == "yes" {
		*y = true
	} else {
		*y = false
	}
	return nil
}

// MarshalGQL implements the graphql.Marshaler interface
func (y YesNo) MarshalGQL(w io.Writer) {
	if y {
		w.Write([]byte(`"yes"`))
	} else {
		w.Write([]byte(`"no"`))
	}
}
```

and then in .gqlgen.yml point to the name without the Marshal|Unmarshal in front:

```yaml
models:
  YesNo:
    model: github.com/me/mypkg.YesNo
```

## Custom scalars with third party types

Sometimes you cant add methods to a type because its in another repo, part of the standard
library (eg string or time.Time). To do this we can build an external marshaler:

```go
package mypkg

import (
	"fmt"
	"io"
	"strings"

	"github.com/99designs/gqlgen/graphql"
)


func MarshalMyCustomBooleanScalar(b bool) graphql.Marshaler {
	return graphql.WriterFunc(func(w io.Writer) {
		if b {
			w.Write([]byte("true"))
		} else {
			w.Write([]byte("false"))
		}
	})
}

func UnmarshalMyCustomBooleanScalar(v interface{}) (bool, error) {
	switch v := v.(type) {
	case string:
		return "true" == strings.ToLower(v), nil
	case int:
		return v != 0, nil
	case bool:
		return v, nil
	default:
		return false, fmt.Errorf("%T is not a bool", v)
	}
}
```

Then in .gqlgen.yml point to the name without the Marshal|Unmarshal in front:

```yaml
models:
  MyCustomBooleanScalar:
    model: github.com/me/mypkg.MyCustomBooleanScalar
```

See the [example/scalars](https://github.com/99designs/gqlgen/tree/master/example/scalars) package for more examples.<|MERGE_RESOLUTION|>--- conflicted
+++ resolved
@@ -7,11 +7,7 @@
 
 ## Built-in helpers
 
-<<<<<<< HEAD
-gqlgen ships with some built-in helpers for common custom scalar use-cases, `Time`, `Any`, `Upload` and `Map`.  Adding any of these to a schema will automatically add the marshalling behaviour to Go types.
-=======
-gqlgen ships with three built-in helpers for common custom scalar use-cases, `Time`, `Any`, `Upload` and `Map`. Adding any of these to a schema will automatically add the marshalling behaviour to Go types.
->>>>>>> 1172128c
+gqlgen ships with some built-in helpers for common custom scalar use-cases, `Time`, `Any`, `Upload` and `Map`. Adding any of these to a schema will automatically add the marshalling behaviour to Go types.
 
 ### Time
 
