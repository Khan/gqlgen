--- conflicted
+++ resolved
@@ -24,15 +24,6 @@
 
 func Run(name string, tpldata interface{}) (*bytes.Buffer, error) {
 	t := template.New("").Funcs(template.FuncMap{
-<<<<<<< HEAD
-		"ucFirst":     ucFirst,
-		"lcFirst":     lcFirst,
-		"quote":       strconv.Quote,
-		"rawQuote":    rawQuote,
-		"toCamel":     ToCamel,
-		"dump":        Dump,
-		"prefixLines": prefixLines,
-=======
 		"ucFirst":       ucFirst,
 		"lcFirst":       lcFirst,
 		"quote":         strconv.Quote,
@@ -42,7 +33,6 @@
 		"prefixLines":   prefixLines,
 		"reserveImport": CurrentImports.Reserve,
 		"lookupImport":  CurrentImports.Lookup,
->>>>>>> 3a7f37c7
 	})
 
 	for filename, data := range data {
@@ -114,7 +104,7 @@
 	return "`" + strings.Replace(s, "`", "`+\"`\"+`", -1) + "`"
 }
 
-func Dump(val interface{}) string {
+func dump(val interface{}) string {
 	switch val := val.(type) {
 	case int:
 		return strconv.Itoa(val)
@@ -131,7 +121,7 @@
 	case []interface{}:
 		var parts []string
 		for _, part := range val {
-			parts = append(parts, Dump(part))
+			parts = append(parts, dump(part))
 		}
 		return "[]interface{}{" + strings.Join(parts, ",") + "}"
 	case map[string]interface{}:
@@ -148,7 +138,7 @@
 
 			buf.WriteString(strconv.Quote(key))
 			buf.WriteString(":")
-			buf.WriteString(Dump(data))
+			buf.WriteString(dump(data))
 			buf.WriteString(",")
 		}
 		buf.WriteString("}")
